{-# LANGUAGE ForeignFunctionInterface #-}
{-# LANGUAGE DeriveDataTypeable #-}
{-# LANGUAGE DeriveGeneric #-}
{-# LANGUAGE PatternGuards #-}
{-# LANGUAGE TemplateHaskell #-}
--------------------------------------------------------------------
-- |
-- Copyright :  (c) Edward Kmett 2013
-- License   :  BSD3
-- Maintainer:  Edward Kmett <ekmett@gmail.com>
-- Stability :  experimental
-- Portability: non-portable
--
--------------------------------------------------------------------
module Numeric.Log
  ( Log(..)
  , Precise(..)
  , sum
  ) where

import Prelude hiding (maximum, sum)
import Control.Applicative
import Control.Comonad
import Control.DeepSeq
import Data.Binary as Binary
import Data.Complex
import Data.Data
import Data.Distributive
import Data.Foldable as Foldable hiding (sum)
import Data.Functor.Bind
import Data.Functor.Extend
import Data.Hashable
import Data.Monoid
import Data.SafeCopy
import Data.Semigroup.Foldable
import Data.Semigroup.Traversable
import Data.Traversable
import Foreign.Ptr
import Foreign.Storable
import Generics.Deriving
import Text.Read

-- | @Log@-domain @Float@ and @Double@ values.
newtype Log a = Log { runLog :: a } deriving (Eq,Ord,Data,Typeable,Generic)

instance (Floating a, Show a) => Show (Log a) where
  showsPrec d (Log a) = showsPrec d (exp a)

instance (Floating a, Read a) => Read (Log a) where
  readPrec = Log . log <$> step readPrec

instance Binary a => Binary (Log a) where
  put = put . runLog
  {-# INLINE put #-}
  get = Log <$> Binary.get
  {-# INLINE get #-}

instance Functor Log where
  fmap f (Log a) = Log (f a)
  {-# INLINE fmap #-}

instance Hashable a => Hashable (Log a) where
  hashWithSalt i (Log a) = hashWithSalt i a
  {-# INLINE hashWithSalt #-}

instance Storable a => Storable (Log a) where
  sizeOf = sizeOf . runLog
  {-# INLINE sizeOf #-}
  alignment = alignment . runLog
  {-# INLINE alignment #-}
  peek ptr = Log <$> peek (castPtr ptr)
  {-# INLINE peek #-}
  poke ptr (Log a) = poke (castPtr ptr) a
  {-# INLINE poke #-}

instance NFData a => NFData (Log a) where
  rnf (Log a) = rnf a
  {-# INLINE rnf #-}

instance Foldable Log where
  foldMap f (Log a) = f a
  {-# INLINE foldMap #-}

instance Foldable1 Log where
  foldMap1 f (Log a) = f a
  {-# INLINE foldMap1 #-}

instance Traversable Log where
  traverse f (Log a) = Log <$> f a
  {-# INLINE traverse #-}

instance Traversable1 Log where
  traverse1 f (Log a) = Log <$> f a
  {-# INLINE traverse1 #-}

instance Distributive Log where
  distribute = Log . fmap runLog
  {-# INLINE distribute #-}

instance Extend Log where
  extended f w@Log{} = Log (f w)
  {-# INLINE extended #-}

instance Comonad Log where
  extract (Log a) = a
  {-# INLINE extract #-}
  extend f w@Log{} = Log (f w)
  {-# INLINE extend #-}

instance Applicative Log where
  pure = Log
  {-# INLINE pure #-}
  Log f <*> Log a = Log (f a)
  {-# INLINE (<*>) #-}

instance ComonadApply Log where
  Log f <@> Log a = Log (f a)
  {-# INLINE (<@>) #-}

instance Apply Log where
  Log f <.> Log a = Log (f a)
  {-# INLINE (<.>) #-}

instance Bind Log where
  Log a >>- f = f a
  {-# INLINE (>>-) #-}

instance Monad Log where
  return = Log
  {-# INLINE return #-}
  Log a >>= f = f a
  {-# INLINE (>>=) #-}

deriveSafeCopy 1 'base ''Log

-- | Negative infinity
negInf :: Fractional a => a
negInf = -(1/0)
{-# INLINE negInf #-}

instance (Precise a, RealFloat a) => Num (Log a) where
  Log a * Log b
    | isInfinite a && isInfinite b && a == -b = Log negInf
    | otherwise = Log (a + b)
  {-# INLINE (*) #-}
  Log a + Log b
    | a == b && isInfinite a && isInfinite b = Log a
    | a >= b    = Log (a + log1p (exp (b - a)))
    | otherwise = Log (b + log1p (exp (a - b)))
  {-# INLINE (+) #-}
  Log a - Log b
    | a == negInf && b == negInf = Log negInf
    | otherwise = Log (a + log1p (negate (exp (b - a))))
  {-# INLINE (-) #-}
  signum (Log a)
    | a == negInf = 0
    | a > negInf  = 1
    | otherwise   = negInf
  {-# INLINE signum #-}
  negate _ = negInf
  {-# INLINE negate #-}
  abs = id
  {-# INLINE abs #-}
  fromInteger = Log . log . fromInteger
  {-# INLINE fromInteger #-}

instance (Precise a, RealFloat a, Eq a) => Fractional (Log a) where
  -- n/0 == infinity is handled seamlessly for us. We must catch 0/0 and infinity/infinity NaNs, and handle 0/infinity.
  Log a / Log b
    | a == b && isInfinite a && isInfinite b = Log negInf
    | a == negInf                            = Log negInf
    | otherwise                              = Log (a-b)
  {-# INLINE (/) #-}
  fromRational = Log . log . fromRational
  {-# INLINE fromRational #-}

instance (Precise a, RealFloat a, Ord a) => Real (Log a) where
  toRational (Log a) = toRational (exp a)
  {-# INLINE toRational #-}

instance (Precise a, RealFloat a) => Monoid (Log a) where
  mempty  = Log negInf
  {-# INLINE mempty #-}
  mappend = (+)
  {-# INLINE mappend #-}
  mconcat [] = 0
  mconcat xs
    | isInfinite a = Log a
    | otherwise    = Log $ a + log (foldl' (\r x -> r + exp (runLog x - a)) 0 xs)
    where Log a = maximum xs
  {-# INLINE mconcat #-}


logMap :: Floating a => (a -> a) -> Log a -> Log a
logMap f = Log . log . f . exp . runLog
{-# INLINE logMap #-}

-- | Efficiently and accurately compute the sum of a set of log-domain numbers
--
-- While folding with @(+)@ accomplishes the same end, it requires an
-- additional @n-2@ logarithms to sum @n@ terms. In addition,
-- here we introduce fewer opportunities for round-off error.
--
-- While for small quantities the naive sum accumulates error,
--
-- >>> let xs = replicate 40000 (Log 1e-4) :: [Log Float]
-- >>> Prelude.sum xs
-- 40001.3
--
-- This sum gives a more accurate result,
--
-- >>> Numeric.Log.sum xs
-- 40004.01
--
-- /NB:/ This does require two passes over the data.
sum :: (RealFloat a, Ord a, Precise a, Foldable f) => f (Log a) -> Log a
<<<<<<< HEAD
sum xs = Log $ case Foldable.foldr (\ (Log x) -> Just . maybe x (max x)) Nothing xs of
  Nothing -> negInf
  Just a
    | isInfinite a -> a
    | otherwise    -> a + log (Foldable.foldl' (\r x -> r + exp (runLog x - a)) 0 xs)
=======
sum xs
  | isInfinite a = Log a
  | otherwise    = Log $ a + log1p (getSum (foldMap (\x -> Sum $ expm1 $ runLog x - a) xs) + fromIntegral count - 1)
  where (Log a, count) = foldl' (\(maxA,n) y->(max maxA y, n+1)) (0,0::Int) xs
>>>>>>> 7735542d
{-# INLINE sum #-}

instance (RealFloat a, Precise a) => Floating (Log a) where
  pi = Log (log pi)
  {-# INLINE pi #-}
  exp (Log a) = Log (exp a)
  {-# INLINE exp #-}
  log (Log a) = Log (log a)
  {-# INLINE log #-}
  sqrt (Log a) = Log (a / 2)
  {-# INLINE sqrt #-}
  logBase (Log a) (Log b) = Log (log (logBase (exp a) (exp b)))
  {-# INLINE logBase #-}
  sin = logMap sin
  {-# INLINE sin #-}
  cos = logMap cos
  {-# INLINE cos #-}
  tan = logMap tan
  {-# INLINE tan #-}
  asin = logMap asin
  {-# INLINE asin #-}
  acos = logMap acos
  {-# INLINE acos #-}
  atan = logMap atan
  {-# INLINE atan #-}
  sinh = logMap sinh
  {-# INLINE sinh #-}
  cosh = logMap cosh
  {-# INLINE cosh #-}
  tanh = logMap tanh
  {-# INLINE tanh #-}
  asinh = logMap asinh
  {-# INLINE asinh #-}
  acosh = logMap acosh
  {-# INLINE acosh #-}
  atanh = logMap atanh
  {-# INLINE atanh #-}

{-# RULES
"realToFrac" realToFrac = Log . realToFrac . runLog :: Log Double -> Log Float
"realToFrac" realToFrac = Log . realToFrac . runLog :: Log Float -> Log Double
"realToFrac" realToFrac = exp . runLog :: Log Double -> Double
"realToFrac" realToFrac = exp . runLog :: Log Float -> Float
"realToFrac" realToFrac = Log . log :: Double -> Log Double
"realToFrac" realToFrac = Log . log :: Float -> Log Float #-}

-- | This provides @log1p@ and @expm1@ for working more accurately with small numbers.
class Floating a => Precise a where
  -- | Computes @log(1 + x)@
  --
  -- This is far enough from 0 that the Taylor series is defined.
  log1p :: a -> a

  -- | The Taylor series for exp(x) is given by
  --
  -- > exp(x) = 1 + x + x^2/2! + ...
  --
  -- When @x@ is small, the leading 1 consumes all of the available precision.
  --
  -- This computes:
  --
  -- > exp(x) - 1 = x + x^2/2! + ..
  --
  -- which can afford you a great deal of additional precision if you move things around
  -- algebraically to provide the 1 by other means.
  expm1 :: a -> a

instance Precise Double where
  log1p = c_log1p
  {-# INLINE log1p #-}
  expm1 = c_expm1
  {-# INLINE expm1 #-}

instance Precise Float where
  log1p = c_log1pf
  {-# INLINE log1p #-}
  expm1 = c_expm1f
  {-# INLINE expm1 #-}

instance (RealFloat a, Precise a) => Precise (Complex a) where
  expm1 x@(a :+ b)
    | a*a + b*b < 1, u <- expm1 a, v <- sin (b/2), w <- -2*v*v = (u*w+u+w) :+ (u+1)*sin b
    | otherwise = exp x - 1
  {-# INLINE expm1 #-}
  log1p x@(a :+ b)
    | abs a < 0.5 && abs b < 0.5, u <- 2*a+a*a+b*b = log1p (u/(1+sqrt (u+1))) :+ atan2 (1 + a) b
    | otherwise = log (1 + x)
  {-# INLINE log1p #-}

foreign import ccall unsafe "math.h log1p" c_log1p :: Double -> Double
foreign import ccall unsafe "math.h expm1" c_expm1 :: Double -> Double
foreign import ccall unsafe "math.h expm1f" c_expm1f :: Float -> Float
foreign import ccall unsafe "math.h log1pf" c_log1pf :: Float -> Float<|MERGE_RESOLUTION|>--- conflicted
+++ resolved
@@ -30,6 +30,7 @@
 import Data.Functor.Bind
 import Data.Functor.Extend
 import Data.Hashable
+import Data.Int
 import Data.Monoid
 import Data.SafeCopy
 import Data.Semigroup.Foldable
@@ -195,6 +196,8 @@
 logMap f = Log . log . f . exp . runLog
 {-# INLINE logMap #-}
 
+data Acc a = Acc {-# UNPACK #-} !Int64 !a | None
+
 -- | Efficiently and accurately compute the sum of a set of log-domain numbers
 --
 -- While folding with @(+)@ accomplishes the same end, it requires an
@@ -214,18 +217,15 @@
 --
 -- /NB:/ This does require two passes over the data.
 sum :: (RealFloat a, Ord a, Precise a, Foldable f) => f (Log a) -> Log a
-<<<<<<< HEAD
-sum xs = Log $ case Foldable.foldr (\ (Log x) -> Just . maybe x (max x)) Nothing xs of
-  Nothing -> negInf
-  Just a
+sum xs = Log $ case Foldable.foldl' step1 None xs of
+  None -> negInf
+  Acc nm1 a
     | isInfinite a -> a
-    | otherwise    -> a + log (Foldable.foldl' (\r x -> r + exp (runLog x - a)) 0 xs)
-=======
-sum xs
-  | isInfinite a = Log a
-  | otherwise    = Log $ a + log1p (getSum (foldMap (\x -> Sum $ expm1 $ runLog x - a) xs) + fromIntegral count - 1)
-  where (Log a, count) = foldl' (\(maxA,n) y->(max maxA y, n+1)) (0,0::Int) xs
->>>>>>> 7735542d
+    | otherwise    -> a + log1p (Foldable.foldl' (step2 a) 0 xs + fromIntegral nm1)
+  where
+    step1 None      (Log x) = Acc 0 x
+    step1 (Acc n y) (Log x) = Acc (n + 1) (max x y)
+    step2 a r (Log x) = r + expm1 (x - a)
 {-# INLINE sum #-}
 
 instance (RealFloat a, Precise a) => Floating (Log a) where
